--- conflicted
+++ resolved
@@ -18,25 +18,7 @@
 			"${workspaceRoot}/Drivers/DRV8301",
 			"${workspaceRoot}/communication"
 		],
-		"c-cpp-flylint.cppcheck.language": "c++",
 		"c-cpp-flylint.cppcheck.standard": ["c99","c++14"],
-		"c-cpp-flylint.cppcheck.defines": [
-			"STM32F405xx",
-			"USE_HAL_DRIVER",
-			"HW_VERSION_MAJOR=3",
-			"HW_VERSION_MINOR=5",
-			"HW_VERSION_VOLTAGE=24",
-			"USB_PROTOCOL_NATIVE",
-			"__weak=\"__attribute__((weak))\"",
-			"__packed=\"__attribute__((__packed__))\"",
-			"__GNUC__"
-		],
-<<<<<<< HEAD
-=======
-		"c-cpp-flylint.cppcheck.platform": "avr8",
-		"c-cpp-flylint.cppcheck.standard": ["c99","c++14"],
-
->>>>>>> 6520261f
 		"files.associations": {
 			"memory": "cpp",
 			"utility": "cpp",
