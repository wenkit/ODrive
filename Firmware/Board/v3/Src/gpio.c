/**
  ******************************************************************************
  * File Name          : gpio.c
  * Description        : This file provides code for the configuration
  *                      of all used GPIO pins.
  ******************************************************************************
  * This notice applies to any and all portions of this file
  * that are not between comment pairs USER CODE BEGIN and
  * USER CODE END. Other portions of this file, whether 
  * inserted by the user or by software development tools
  * are owned by their respective copyright owners.
  *
  * Copyright (c) 2018 STMicroelectronics International N.V. 
  * All rights reserved.
  *
  * Redistribution and use in source and binary forms, with or without 
  * modification, are permitted, provided that the following conditions are met:
  *
  * 1. Redistribution of source code must retain the above copyright notice, 
  *    this list of conditions and the following disclaimer.
  * 2. Redistributions in binary form must reproduce the above copyright notice,
  *    this list of conditions and the following disclaimer in the documentation
  *    and/or other materials provided with the distribution.
  * 3. Neither the name of STMicroelectronics nor the names of other 
  *    contributors to this software may be used to endorse or promote products 
  *    derived from this software without specific written permission.
  * 4. This software, including modifications and/or derivative works of this 
  *    software, must execute solely and exclusively on microcontroller or
  *    microprocessor devices manufactured by or for STMicroelectronics.
  * 5. Redistribution and use of this software other than as permitted under 
  *    this license is void and will automatically terminate your rights under 
  *    this license. 
  *
  * THIS SOFTWARE IS PROVIDED BY STMICROELECTRONICS AND CONTRIBUTORS "AS IS" 
  * AND ANY EXPRESS, IMPLIED OR STATUTORY WARRANTIES, INCLUDING, BUT NOT 
  * LIMITED TO, THE IMPLIED WARRANTIES OF MERCHANTABILITY, FITNESS FOR A 
  * PARTICULAR PURPOSE AND NON-INFRINGEMENT OF THIRD PARTY INTELLECTUAL PROPERTY
  * RIGHTS ARE DISCLAIMED TO THE FULLEST EXTENT PERMITTED BY LAW. IN NO EVENT 
  * SHALL STMICROELECTRONICS OR CONTRIBUTORS BE LIABLE FOR ANY DIRECT, INDIRECT,
  * INCIDENTAL, SPECIAL, EXEMPLARY, OR CONSEQUENTIAL DAMAGES (INCLUDING, BUT NOT
  * LIMITED TO, PROCUREMENT OF SUBSTITUTE GOODS OR SERVICES; LOSS OF USE, DATA, 
  * OR PROFITS; OR BUSINESS INTERRUPTION) HOWEVER CAUSED AND ON ANY THEORY OF 
  * LIABILITY, WHETHER IN CONTRACT, STRICT LIABILITY, OR TORT (INCLUDING 
  * NEGLIGENCE OR OTHERWISE) ARISING IN ANY WAY OUT OF THE USE OF THIS SOFTWARE,
  * EVEN IF ADVISED OF THE POSSIBILITY OF SUCH DAMAGE.
  *
  ******************************************************************************
  */

/* Includes ------------------------------------------------------------------*/
#include "gpio.h"
/* USER CODE BEGIN 0 */
#include <stdbool.h>

#if HW_VERSION_MAJOR == 3 && HW_VERSION_MINOR == 1 \
||  HW_VERSION_MAJOR == 3 && HW_VERSION_MINOR == 2
#include "prev_board_ver/gpio_V3_2.c"
#elif HW_VERSION_MAJOR == 3 && HW_VERSION_MINOR == 3 \
||  HW_VERSION_MAJOR == 3 && HW_VERSION_MINOR == 4
#include "prev_board_ver/gpio_V3_4.c"
#else
/* USER CODE END 0 */

/*----------------------------------------------------------------------------*/
/* Configure GPIO                                                             */
/*----------------------------------------------------------------------------*/
/* USER CODE BEGIN 1 */

/* USER CODE END 1 */

/** Configure pins as 
        * Analog 
        * Input 
        * Output
        * EVENT_OUT
        * EXTI
*/
void MX_GPIO_Init(void)
{

  GPIO_InitTypeDef GPIO_InitStruct;

  /* GPIO Ports Clock Enable */
  __HAL_RCC_GPIOC_CLK_ENABLE();
  __HAL_RCC_GPIOH_CLK_ENABLE();
  __HAL_RCC_GPIOA_CLK_ENABLE();
  __HAL_RCC_GPIOB_CLK_ENABLE();
  __HAL_RCC_GPIOD_CLK_ENABLE();

  /*Configure GPIO pin Output Level */
  HAL_GPIO_WritePin(GPIOC, M0_nCS_Pin|M1_nCS_Pin, GPIO_PIN_SET);

  /*Configure GPIO pin Output Level */
  HAL_GPIO_WritePin(EN_GATE_GPIO_Port, EN_GATE_Pin, GPIO_PIN_RESET);

  /*Configure GPIO pins : PCPin PCPin */
  GPIO_InitStruct.Pin = M0_nCS_Pin|M1_nCS_Pin;
  GPIO_InitStruct.Mode = GPIO_MODE_OUTPUT_PP;
  GPIO_InitStruct.Pull = GPIO_NOPULL;
  GPIO_InitStruct.Speed = GPIO_SPEED_FREQ_LOW;
  HAL_GPIO_Init(GPIOC, &GPIO_InitStruct);

  /*Configure GPIO pins : PCPin PCPin PCPin */
  GPIO_InitStruct.Pin = M1_ENC_Z_Pin|GPIO_5_Pin|M0_ENC_Z_Pin;
  GPIO_InitStruct.Mode = GPIO_MODE_INPUT;
  GPIO_InitStruct.Pull = GPIO_NOPULL;
  HAL_GPIO_Init(GPIOC, &GPIO_InitStruct);

  /*Configure GPIO pins : PBPin PBPin */
  GPIO_InitStruct.Pin = GPIO_6_Pin|GPIO_8_Pin;
  GPIO_InitStruct.Mode = GPIO_MODE_INPUT;
  GPIO_InitStruct.Pull = GPIO_NOPULL;
  HAL_GPIO_Init(GPIOB, &GPIO_InitStruct);

  /*Configure GPIO pin : PtPin */
  GPIO_InitStruct.Pin = EN_GATE_Pin;
  GPIO_InitStruct.Mode = GPIO_MODE_OUTPUT_PP;
  GPIO_InitStruct.Pull = GPIO_NOPULL;
  GPIO_InitStruct.Speed = GPIO_SPEED_FREQ_LOW;
  HAL_GPIO_Init(EN_GATE_GPIO_Port, &GPIO_InitStruct);

  /*Configure GPIO pin : PtPin */
  GPIO_InitStruct.Pin = GPIO_7_Pin;
  GPIO_InitStruct.Mode = GPIO_MODE_INPUT;
  GPIO_InitStruct.Pull = GPIO_NOPULL;
  HAL_GPIO_Init(GPIO_7_GPIO_Port, &GPIO_InitStruct);

  /*Configure GPIO pin : PtPin */
  GPIO_InitStruct.Pin = nFAULT_Pin;
  GPIO_InitStruct.Mode = GPIO_MODE_INPUT;
  GPIO_InitStruct.Pull = GPIO_PULLUP;
  HAL_GPIO_Init(nFAULT_GPIO_Port, &GPIO_InitStruct);

}

/* USER CODE BEGIN 2 */
#endif // End GPIO Include

// @brief Returns the IRQ number associated with a certain pin.
// Note that all GPIOs with the same pin number map to the same IRQn,
// no matter which port they belong to.
IRQn_Type get_irq_number(uint16_t pin) {
  uint16_t pin_number = 0;
  pin >>= 1;
  while (pin) {
    pin >>= 1;
    pin_number++;
  }
  switch (pin_number) {
    case 0: return EXTI0_IRQn;
    case 1: return EXTI1_IRQn;
    case 2: return EXTI2_IRQn;
    case 3: return EXTI3_IRQn;
    case 4: return EXTI4_IRQn;
    case 5:
    case 6:
    case 7:
    case 8:
    case 9: return EXTI9_5_IRQn;
    case 10:
    case 11:
    case 12:
    case 13:
    case 14:
    case 15: return EXTI15_10_IRQn;
    default: return 0; // impossible
  }
}

// @brief Puts the GPIO's 1 and 2 into UART mode.
// This will disable any interrupt subscribers of these GPIOs.
void SetGPIO12toUART() {
  GPIO_InitTypeDef GPIO_InitStruct;

  // make sure nothing is hogging the GPIO's
  GPIO_unsubscribe(GPIO_1_GPIO_Port, GPIO_1_Pin);
  GPIO_unsubscribe(GPIO_2_GPIO_Port, GPIO_2_Pin);

  GPIO_InitStruct.Pin = GPIO_1_Pin;
  GPIO_InitStruct.Mode = GPIO_MODE_AF_PP;
  GPIO_InitStruct.Pull = GPIO_PULLDOWN;
  GPIO_InitStruct.Speed = GPIO_SPEED_FREQ_VERY_HIGH;
  GPIO_InitStruct.Alternate = GPIO_AF8_UART4;
  HAL_GPIO_Init(GPIO_1_GPIO_Port, &GPIO_InitStruct);

  GPIO_InitStruct.Pin = GPIO_2_Pin;
  GPIO_InitStruct.Mode = GPIO_MODE_AF_PP;
  GPIO_InitStruct.Pull = GPIO_NOPULL;
  GPIO_InitStruct.Speed = GPIO_SPEED_FREQ_VERY_HIGH;
  GPIO_InitStruct.Alternate = GPIO_AF8_UART4;
  HAL_GPIO_Init(GPIO_2_GPIO_Port, &GPIO_InitStruct);
}

// Expected subscriptions: 2x step signal + 2x encoder index signal
#define MAX_SUBSCRIPTIONS 10
struct subscription_t {
  GPIO_TypeDef* GPIO_port;
  uint16_t GPIO_pin;
  void (*callback)(void*);
  void* ctx;
} subscriptions[MAX_SUBSCRIPTIONS] = { 0 };
size_t n_subscriptions = 0;

// Sets up the specified GPIO to trigger the specified callback
// on a rising edge of the GPIO.
// @param pull_up_down: one of GPIO_NOPULL, GPIO_PULLUP or GPIO_PULLDOWN
bool GPIO_subscribe(GPIO_TypeDef* GPIO_port, uint16_t GPIO_pin,
    uint32_t pull_up_down,
    void (*callback)(void*), void* ctx) {
  
  // Register handler (or reuse existing registration)
  // TODO: make thread safe
  struct subscription_t* subscription = NULL;
  for (size_t i = 0; i < n_subscriptions; ++i) {
    if (subscriptions[i].GPIO_port == GPIO_port &&
        subscriptions[i].GPIO_pin == GPIO_pin)
      subscription = &subscriptions[i];
  }
  if (!subscription) {
    if (n_subscriptions >= MAX_SUBSCRIPTIONS)
      return false;
    subscription = &subscriptions[n_subscriptions++];
  }

  *subscription = (struct subscription_t){
    .GPIO_port = GPIO_port,
    .GPIO_pin = GPIO_pin,
    .callback = callback,
    .ctx = ctx
  };

  // Set up GPIO
  GPIO_InitTypeDef GPIO_InitStruct;
  GPIO_InitStruct.Pin = GPIO_pin;
  GPIO_InitStruct.Mode = GPIO_MODE_IT_RISING;
  GPIO_InitStruct.Pull = pull_up_down;
  HAL_GPIO_Init(GPIO_port, &GPIO_InitStruct);

  // Enable interrupt
  HAL_NVIC_SetPriority(get_irq_number(GPIO_pin), 0, 0);
  HAL_NVIC_EnableIRQ(get_irq_number(GPIO_pin));
  return true;
}

void GPIO_unsubscribe(GPIO_TypeDef* GPIO_port, uint16_t GPIO_pin) {
  bool is_pin_in_use = false;
  for (size_t i = 0; i < n_subscriptions; ++i) {
    if (subscriptions[i].GPIO_port == GPIO_port &&
        subscriptions[i].GPIO_pin == GPIO_pin) {
      subscriptions[i].callback = NULL;
      subscriptions[i].ctx = NULL;
    } else if (subscriptions[i].GPIO_pin == GPIO_pin) {
      is_pin_in_use = true;
    }
  }
  if (!is_pin_in_use)
    HAL_NVIC_DisableIRQ(get_irq_number(GPIO_pin));
}

// @brief Configures the specified GPIO as an analog input.
// This disables any subscriptions that were active for this pin.
void GPIO_set_to_analog(GPIO_TypeDef* GPIO_port, uint16_t GPIO_pin) {
  GPIO_InitTypeDef GPIO_InitStruct;
  GPIO_unsubscribe(GPIO_port, GPIO_pin);
  GPIO_InitStruct.Pin = GPIO_pin;
  GPIO_InitStruct.Mode = GPIO_MODE_ANALOG;
  GPIO_InitStruct.Pull = GPIO_NOPULL;
  HAL_GPIO_Init(GPIO_port, &GPIO_InitStruct);
}

//Dispatch processing of external interrupts based on source
void HAL_GPIO_EXTI_Callback(uint16_t GPIO_pin) {
  for (size_t i = 0; i < n_subscriptions; ++i) {
    if (subscriptions[i].GPIO_pin == GPIO_pin) // TODO: check for port
      if (subscriptions[i].callback)
        subscriptions[i].callback(subscriptions[i].ctx);
  }
}

GPIO_TypeDef* get_gpio_port_by_pin(uint16_t GPIO_pin){
  switch(GPIO_pin){
    case 1: return GPIO_1_GPIO_Port; break;
    case 2: return GPIO_2_GPIO_Port; break;
    case 3: return GPIO_3_GPIO_Port; break;
    case 4: return GPIO_4_GPIO_Port; break;
<<<<<<< HEAD
    case 5: return GPIO_5_GPIO_Port; break;
=======
#ifdef GPIO_5_GPIO_Port
    case 5: return GPIO_5_GPIO_Port; break;
#endif
>>>>>>> 96001caf
    default: return GPIO_1_GPIO_Port;
  }
}

uint16_t get_gpio_pin_by_pin(uint16_t GPIO_pin){
  switch(GPIO_pin){
    case 1: return GPIO_1_Pin; break;
    case 2: return GPIO_2_Pin; break;
    case 3: return GPIO_3_Pin; break;
    case 4: return GPIO_4_Pin; break;
<<<<<<< HEAD
    case 5: return GPIO_5_Pin; break;
=======
#ifdef GPIO_5_Pin
    case 5: return GPIO_5_Pin; break;
#endif
>>>>>>> 96001caf
    default: return GPIO_1_Pin;
  }
}

/* USER CODE END 2 */

/**
  * @}
  */

/**
  * @}
  */

/************************ (C) COPYRIGHT STMicroelectronics *****END OF FILE****/<|MERGE_RESOLUTION|>--- conflicted
+++ resolved
@@ -283,13 +283,9 @@
     case 2: return GPIO_2_GPIO_Port; break;
     case 3: return GPIO_3_GPIO_Port; break;
     case 4: return GPIO_4_GPIO_Port; break;
-<<<<<<< HEAD
-    case 5: return GPIO_5_GPIO_Port; break;
-=======
 #ifdef GPIO_5_GPIO_Port
     case 5: return GPIO_5_GPIO_Port; break;
 #endif
->>>>>>> 96001caf
     default: return GPIO_1_GPIO_Port;
   }
 }
@@ -300,13 +296,9 @@
     case 2: return GPIO_2_Pin; break;
     case 3: return GPIO_3_Pin; break;
     case 4: return GPIO_4_Pin; break;
-<<<<<<< HEAD
-    case 5: return GPIO_5_Pin; break;
-=======
 #ifdef GPIO_5_Pin
     case 5: return GPIO_5_Pin; break;
 #endif
->>>>>>> 96001caf
     default: return GPIO_1_Pin;
   }
 }
