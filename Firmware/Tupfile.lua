--- conflicted
+++ resolved
@@ -234,11 +234,7 @@
         'MotorControl/controller.cpp',
         'MotorControl/sensorless_estimator.cpp',
         'MotorControl/trapTraj.cpp',
-<<<<<<< HEAD
-=======
-        'MotorControl/main.cpp',
         'communication/can_simple.cpp',
->>>>>>> 5a106c6e
         'communication/communication.cpp',
         'communication/ascii_protocol.cpp',
         'communication/interface_uart.cpp',
