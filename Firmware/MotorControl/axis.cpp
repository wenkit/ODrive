
#include <stdlib.h>
#include <functional>
#include "gpio.h"

#include "utils.h"
#include "odrive_main.h"

Axis::Axis(const AxisHardwareConfig_t& hw_config,
           Config_t& config,
           Encoder& encoder,
           SensorlessEstimator& sensorless_estimator,
           Controller& controller,
           Motor& motor,
           TrapezoidalTrajectory& trap)
    : hw_config_(hw_config),
      config_(config),
      encoder_(encoder),
      sensorless_estimator_(sensorless_estimator),
      controller_(controller),
      motor_(motor),
      trap_(trap)
{
    encoder_.axis_ = this;
    sensorless_estimator_.axis_ = this;
    controller_.axis_ = this;
    motor_.axis_ = this;
    trap_.axis_ = this;

    decode_step_dir_pins();
}

static void step_cb_wrapper(void* ctx) {
    reinterpret_cast<Axis*>(ctx)->step_cb();
}

// @brief Sets up all components of the axis,
// such as gate driver and encoder hardware.
void Axis::setup() {
    encoder_.setup();
    motor_.setup();
}

static void run_state_machine_loop_wrapper(void* ctx) {
    reinterpret_cast<Axis*>(ctx)->run_state_machine_loop();
    reinterpret_cast<Axis*>(ctx)->thread_id_valid_ = false;
}

// @brief Starts run_state_machine_loop in a new thread
void Axis::start_thread() {
    osThreadDef(thread_def, run_state_machine_loop_wrapper, hw_config_.thread_priority, 0, 4*512);
    thread_id_ = osThreadCreate(osThread(thread_def), this);
    thread_id_valid_ = true;
}

// @brief Unblocks the control loop thread.
// This is called from the current sense interrupt handler.
void Axis::signal_current_meas() {
    if (thread_id_valid_)
        osSignalSet(thread_id_, M_SIGNAL_PH_CURRENT_MEAS);
}

// @brief Blocks until a current measurement is completed
// @returns True on success, false otherwise
bool Axis::wait_for_current_meas() {
    return osSignalWait(M_SIGNAL_PH_CURRENT_MEAS, PH_CURRENT_MEAS_TIMEOUT).status == osEventSignal;
}

// step/direction interface
void Axis::step_cb() {
    if (step_dir_active_) {
        GPIO_PinState dir_pin = HAL_GPIO_ReadPin(dir_port_, dir_pin_);
        float dir = (dir_pin == GPIO_PIN_SET) ? 1.0f : -1.0f;
        controller_.pos_setpoint_ += dir * config_.counts_per_step;
    }
};

void Axis::load_default_step_dir_pin_config(
        const AxisHardwareConfig_t& hw_config, Config_t* config) {
    config->step_gpio_pin = hw_config.step_gpio_pin;
    config->dir_gpio_pin = hw_config.dir_gpio_pin;
}

void Axis::decode_step_dir_pins() {
    step_port_ = get_gpio_port_by_pin(config_.step_gpio_pin);
    step_pin_ = get_gpio_pin_by_pin(config_.step_gpio_pin);
    dir_port_ = get_gpio_port_by_pin(config_.dir_gpio_pin);
    dir_pin_ = get_gpio_pin_by_pin(config_.dir_gpio_pin);
}

// @brief (de)activates step/dir input
void Axis::set_step_dir_active(bool active) {
    if (active) {
        // Set up the direction GPIO as input
        GPIO_InitTypeDef GPIO_InitStruct;
        GPIO_InitStruct.Pin = dir_pin_;
        GPIO_InitStruct.Mode = GPIO_MODE_INPUT;
        GPIO_InitStruct.Pull = GPIO_NOPULL;
        HAL_GPIO_Init(dir_port_, &GPIO_InitStruct);

        // Subscribe to rising edges of the step GPIO
        GPIO_subscribe(step_port_, step_pin_, GPIO_PULLDOWN,
                step_cb_wrapper, this);

        step_dir_active_ = true;
    } else {
        step_dir_active_ = false;

        // Unsubscribe from step GPIO
        GPIO_unsubscribe(step_port_, step_pin_);
    }
}

// @brief Do axis level checks and call subcomponent do_checks
// Returns true if everything is ok.
bool Axis::do_checks() {
    if (!brake_resistor_armed)
        error_ |= ERROR_BRAKE_RESISTOR_DISARMED;
    if ((current_state_ != AXIS_STATE_IDLE) && (motor_.armed_state_ == Motor::ARMED_STATE_DISARMED))
        // motor got disarmed in something other than the idle loop
        error_ |= ERROR_MOTOR_DISARMED;
    if (!(vbus_voltage >= board_config.dc_bus_undervoltage_trip_level))
        error_ |= ERROR_DC_BUS_UNDER_VOLTAGE;
    if (!(vbus_voltage <= board_config.dc_bus_overvoltage_trip_level))
        error_ |= ERROR_DC_BUS_OVER_VOLTAGE;

    // Sub-components should use set_error which will propegate to this error_
    motor_.do_checks();
    encoder_.do_checks();
    // sensorless_estimator_.do_checks();
    // controller_.do_checks();

    return check_for_errors();
}

// @brief Update all esitmators
bool Axis::do_updates() {
    // Sub-components should use set_error which will propegate to this error_
    encoder_.update();
    sensorless_estimator_.update();
    return check_for_errors();
}

<<<<<<< HEAD
float Axis::get_temp() {
    float adc = adc_measurements_[hw_config_.thermistor_adc_ch];
    float normalized_voltage = adc / adc_full_scale;
    return horner_fma(normalized_voltage, thermistor_poly_coeffs, thermistor_num_coeffs);
}

bool Axis::run_sensorless_spin_up(float constant_velocity_period = 0) {
=======
bool Axis::run_sensorless_spin_up() {
>>>>>>> a86fb3e5
    // Early Spin-up: spiral up current
    float x = 0.0f;
    run_control_loop([&](){
        float phase = wrap_pm_pi(config_.ramp_up_distance * x);
        float I_mag = config_.spin_up_current * x;
        x += current_meas_period / config_.ramp_up_time;
        if (!motor_.update(I_mag, phase, 0.0f))
            return error_ |= ERROR_MOTOR_FAILED, false;
        return x < 1.0f;
    });
    if (error_ != ERROR_NONE)
        return false;
    
    // Late Spin-up: accelerate
    float vel = config_.ramp_up_distance / config_.ramp_up_time;
    float phase = wrap_pm_pi(config_.ramp_up_distance);
    run_control_loop([&](){
        vel += config_.spin_up_acceleration * current_meas_period;
        phase = wrap_pm_pi(phase + vel * current_meas_period);
        float I_mag = config_.spin_up_current;
        if (!motor_.update(I_mag, phase, vel))
            return error_ |= ERROR_MOTOR_FAILED, false;
        return vel < config_.spin_up_target_vel;
    });

    // Optional constant velocity section
    if(constant_velocity_period > 0.0f)
    {
        uint32_t constant_velocity_loops = (uint32_t)((float)(constant_velocity_period / current_meas_period));

        loop_counter_timer_start_ = loop_counter_;
        loop_counter_timer_end_ = loop_counter_timer_start_ + constant_velocity_loops;

        vel = config_.spin_up_target_vel;

        run_control_loop([&]()
        {           
            phase = wrap_pm_pi(phase + vel * current_meas_period);
            
            float I_mag = config_.spin_up_current;

            if (!motor_.update(I_mag, phase))
            {
                return error_ |= ERROR_MOTOR_FAILED, false;
            }
            
            if(loop_counter_ < loop_counter_timer_end_)
            {
                return true;
            }
            else
            {
                motor_.saved_steady_state_v_current_control_integral_d_ = motor_.current_control_.v_current_control_integral_d;
                motor_.saved_steady_state_v_current_control_integral_q_ = motor_.current_control_.v_current_control_integral_q;
                return false;
            }
        });
    }

    // call to controller.reset() that happend when arming means that vel_setpoint
    // is zeroed. So we make the setpoint the spinup target for smooth transition.
    controller_.vel_setpoint_ = config_.spin_up_target_vel;

    return check_for_errors();
}

// Note run_sensorless_control_loop and run_closed_loop_control_loop are very similar and differ only in where we get the estimate from.
bool Axis::run_sensorless_control_loop() {
    run_control_loop([this](){
        if (controller_.config_.control_mode >= Controller::CTRL_MODE_POSITION_CONTROL)
            return error_ |= ERROR_POS_CTRL_DURING_SENSORLESS, false;

        // Note that all estimators are updated in the loop prefix in run_control_loop
        float current_setpoint;
        if (!controller_.update(sensorless_estimator_.pll_pos_, sensorless_estimator_.vel_estimate_, &current_setpoint))
            return error_ |= ERROR_CONTROLLER_FAILED, false;
        if (!motor_.update(current_setpoint, sensorless_estimator_.phase_, sensorless_estimator_.vel_estimate_))
            return false; // set_error should update axis.error_
        return true;
    });
    return check_for_errors();
}

bool Axis::run_closed_loop_control_loop() {
    // To avoid any transient on startup, we intialize the setpoint to be the current position
    controller_.pos_setpoint_ = encoder_.pos_estimate_;
    set_step_dir_active(config_.enable_step_dir);
    run_control_loop([this](){
        // Note that all estimators are updated in the loop prefix in run_control_loop
        float current_setpoint;
        if (!controller_.update(encoder_.pos_estimate_, encoder_.vel_estimate_, &current_setpoint))
            return error_ |= ERROR_CONTROLLER_FAILED, false; //TODO: Make controller.set_error
        float phase_vel = 2*M_PI * encoder_.vel_estimate_ / (float)encoder_.config_.cpr * motor_.config_.pole_pairs;
        if (!motor_.update(current_setpoint, encoder_.phase_, phase_vel))
            return false; // set_error should update axis.error_
        return true;
    });
    set_step_dir_active(false);
    return check_for_errors();
}

bool Axis::run_idle_loop() {
    // run_control_loop ignores missed modulation timing updates
    // if and only if we're in AXIS_STATE_IDLE
    safety_critical_disarm_motor_pwm(motor_);
    run_control_loop([this](){
        return true;
    });
    return check_for_errors();
}

// Infinite loop that does calibration and enters main control loop as appropriate
void Axis::run_state_machine_loop() {

    // Allocate the map for anti-cogging algorithm and initialize all values to 0.0f
    // TODO: Move this somewhere else
    // TODO: respect changes of CPR
    int encoder_cpr = encoder_.config_.cpr;
    controller_.anticogging_.cogging_map = (float*)malloc(encoder_cpr * sizeof(float));
    if (controller_.anticogging_.cogging_map != NULL) {
        for (int i = 0; i < encoder_cpr; i++) {
            controller_.anticogging_.cogging_map[i] = 0.0f;
        }
    }

    // arm!
    motor_.arm();
    
    for (;;) {
        // Load the task chain if a specific request is pending
        if (requested_state_ != AXIS_STATE_UNDEFINED) {
            size_t pos = 0;
            if (requested_state_ == AXIS_STATE_STARTUP_SEQUENCE) {
                if (config_.startup_motor_calibration)
                    task_chain_[pos++] = AXIS_STATE_MOTOR_CALIBRATION;
                if (config_.startup_encoder_index_search && encoder_.config_.use_index)
                    task_chain_[pos++] = AXIS_STATE_ENCODER_INDEX_SEARCH;
                if (config_.startup_encoder_offset_calibration)
                    task_chain_[pos++] = AXIS_STATE_ENCODER_OFFSET_CALIBRATION;
                if (config_.startup_closed_loop_control)
                    task_chain_[pos++] = AXIS_STATE_CLOSED_LOOP_CONTROL;
                else if (config_.startup_sensorless_control)
                    task_chain_[pos++] = AXIS_STATE_SENSORLESS_CONTROL;
                task_chain_[pos++] = AXIS_STATE_IDLE;
            } else if (requested_state_ == AXIS_STATE_FULL_CALIBRATION_SEQUENCE) {
                task_chain_[pos++] = AXIS_STATE_MOTOR_CALIBRATION;
                if (encoder_.config_.use_index)
                    task_chain_[pos++] = AXIS_STATE_ENCODER_INDEX_SEARCH;
                task_chain_[pos++] = AXIS_STATE_ENCODER_OFFSET_CALIBRATION;
                task_chain_[pos++] = AXIS_STATE_IDLE;
            } else if (requested_state_ != AXIS_STATE_UNDEFINED) {
                task_chain_[pos++] = requested_state_;
                task_chain_[pos++] = AXIS_STATE_IDLE;
            }
            task_chain_[pos++] = AXIS_STATE_UNDEFINED; // TODO: bounds checking
            requested_state_ = AXIS_STATE_UNDEFINED;
            // Auto-clear any invalid state error
            error_ &= ~ERROR_INVALID_STATE;
        }

        // Note that current_state is a reference to task_chain_[0]

        // Validate the state before running it
        if (current_state_ > AXIS_STATE_MOTOR_CALIBRATION && !motor_.is_calibrated_)
            current_state_ = AXIS_STATE_UNDEFINED;
        if (current_state_ > AXIS_STATE_ENCODER_OFFSET_CALIBRATION && !encoder_.is_ready_)
            current_state_ = AXIS_STATE_UNDEFINED;

        // Run the specified state
        // Handlers should exit if requested_state != AXIS_STATE_UNDEFINED
        bool status;
        switch (current_state_) {
            case AXIS_STATE_MOTOR_CALIBRATION:
                status = motor_.run_calibration();
                break;

            case AXIS_STATE_ENCODER_INDEX_SEARCH:
                status = encoder_.run_index_search();
                break;

            case AXIS_STATE_ENCODER_OFFSET_CALIBRATION:
                status = encoder_.run_offset_calibration();
                break;

            case AXIS_STATE_SENSORLESS_CONTROL:
                status = run_sensorless_spin_up(); // TODO: restart if desired
                if (status)
                    status = run_sensorless_control_loop();
                break;

            case AXIS_STATE_CLOSED_LOOP_CONTROL:
                status = run_closed_loop_control_loop();
                break;

            case AXIS_STATE_IDLE:
                run_idle_loop();
                status = motor_.arm(); // done with idling - try to arm the motor
                break;

            default:
                error_ |= ERROR_INVALID_STATE;
                status = false; // this will set the state to idle
                break;
        }

        // If the state failed, go to idle, else advance task chain
        if (!status)
            current_state_ = AXIS_STATE_IDLE;
        else
            memcpy(task_chain_, task_chain_ + 1, sizeof(task_chain_) - sizeof(task_chain_[0]));
    }
}<|MERGE_RESOLUTION|>--- conflicted
+++ resolved
@@ -141,7 +141,6 @@
     return check_for_errors();
 }
 
-<<<<<<< HEAD
 float Axis::get_temp() {
     float adc = adc_measurements_[hw_config_.thermistor_adc_ch];
     float normalized_voltage = adc / adc_full_scale;
@@ -149,9 +148,7 @@
 }
 
 bool Axis::run_sensorless_spin_up(float constant_velocity_period = 0) {
-=======
-bool Axis::run_sensorless_spin_up() {
->>>>>>> a86fb3e5
+  
     // Early Spin-up: spiral up current
     float x = 0.0f;
     run_control_loop([&](){
