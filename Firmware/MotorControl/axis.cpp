--- conflicted
+++ resolved
@@ -7,7 +7,6 @@
 #include "utils.h"
 #include "communication/interface_can.hpp"
 
-<<<<<<< HEAD
 #ifndef M_SQRT1_2
 #define M_SQRT1_2 0.70710678118
 #endif
@@ -19,33 +18,16 @@
            Controller controller,
            TrapezoidalTrajectory trap,
            osPriority thread_priority,
-           Config_t& config)
-    : motor_(motor),
-=======
-Axis::Axis(const AxisHardwareConfig_t& hw_config,
-           Config_t& config,
-           Encoder& encoder,
-           SensorlessEstimator& sensorless_estimator,
-           Controller& controller,
-           Motor& motor,
-           TrapezoidalTrajectory& trap) :
-      hw_config_(hw_config),
-      config_(config),
->>>>>>> 5a106c6e
+           Config_t& config) :
+      motor_(motor),
       encoder_(encoder),
       sensorless_estimator_(sensorless_estimator),
       async_estimator_(async_estimator),
       controller_(controller),
-<<<<<<< HEAD
       trap_(trap),
       thread_priority_(thread_priority),
-      config_(config)
-{
+      config_(config) {
     motor_.axis_ = this;
-=======
-      motor_(motor),
-      trap_(trap) {
->>>>>>> 5a106c6e
     encoder_.axis_ = this;
     sensorless_estimator_.axis_ = this;
     async_estimator_.axis_ = this;
@@ -81,11 +63,7 @@
 
 // @brief Starts run_state_machine_loop in a new thread
 void Axis::start_thread() {
-<<<<<<< HEAD
-    osThreadDef(thread_def, run_state_machine_loop_wrapper, thread_priority_, 0, 4*512);
-=======
-    osThreadDef(thread_def, run_state_machine_loop_wrapper, hw_config_.thread_priority, 0, 4 * 512);
->>>>>>> 5a106c6e
+    osThreadDef(thread_def, run_state_machine_loop_wrapper, thread_priority_, 0, 4 * 512);
     thread_id_ = osThreadCreate(osThread(thread_def), this);
     thread_id_valid_ = true;
 }
@@ -122,10 +100,6 @@
         float dir = (dir_pin == GPIO_PIN_SET) ? 1.0f : -1.0f;
         controller_.pos_setpoint_ += dir * config_.counts_per_step;
     }
-}
-
-void Axis::load_default_can_id(const int& id, Config_t& config){
-    config.can_node_id = id;
 }
 
 void Axis::decode_step_dir_pins() {
@@ -196,22 +170,14 @@
 }
 
 // @brief Update all esitmators
-<<<<<<< HEAD
 bool Axis::do_updates(float dt) {
     // Sub-components should use set_error which will propagate to this error_
     encoder_.update(dt);
     sensorless_estimator_.update(dt);
     async_estimator_.update(dt);
-    return check_for_errors();
-=======
-bool Axis::do_updates() {
-    // Sub-components should use set_error which will propegate to this error_
-    encoder_.update();
-    sensorless_estimator_.update();
     bool ret = check_for_errors();
     odCAN->send_heartbeat(this);
     return ret;
->>>>>>> 5a106c6e
 }
 
 // @brief Feed the watchdog to prevent watchdog timeouts.
@@ -484,34 +450,25 @@
     // run_control_loop ignores missed modulation timing updates
     // if and only if we're in AXIS_STATE_IDLE
     safety_critical_disarm_motor_pwm(motor_);
-<<<<<<< HEAD
     // the only valid reason to leave idle is an external request
     while (requested_state_ == AXIS_STATE_UNDEFINED) {
         //motor_.disarm();
-        run_control_loop([this](float dt){
+        run_control_loop([this](float dt) {
             (void) dt;
             return true;
         });
     }
-=======
-    run_control_loop([this]() {
-        return true;
-    });
->>>>>>> 5a106c6e
     return check_for_errors();
 }
 
 // Infinite loop that does calibration and enters main control loop as appropriate
 void Axis::run_state_machine_loop() {
-<<<<<<< HEAD
     while (!thread_id_valid_) {
         // Wait until the main task has signalled the readiness of this task,
         // otherwise the current measurement updates won't signal this thread.
         osDelay(1);
     }
 
-=======
->>>>>>> 5a106c6e
     // Allocate the map for anti-cogging algorithm and initialize all values to 0.0f
     // TODO: Move this somewhere else
     // TODO: respect changes of CPR
@@ -523,15 +480,9 @@
         }
     }
 
-<<<<<<< HEAD
     //// arm!
     //motor_.arm();
     
-=======
-    // arm!
-    motor_.arm();
-
->>>>>>> 5a106c6e
     for (;;) {
         // Load the task chain if a specific request is pending
         if (requested_state_ != AXIS_STATE_UNDEFINED) {
