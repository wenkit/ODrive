
#include <stdlib.h>
#include <functional>
#include "gpio.h"

#include "odrive_main.h"
#include "utils.hpp"
#include "gpio_utils.hpp"
#include "communication/interface_can.hpp"

Axis::Axis(int axis_num,
           const AxisHardwareConfig_t& hw_config,
           Config_t& config,
           Encoder& encoder,
           SensorlessEstimator& sensorless_estimator,
           Controller& controller,
           OnboardThermistorCurrentLimiter& fet_thermistor,
           OffboardThermistorCurrentLimiter& motor_thermistor,
           Motor& motor,
           TrapezoidalTrajectory& trap,
           Endstop& min_endstop,
           Endstop& max_endstop)
    : axis_num_(axis_num),
      hw_config_(hw_config),
      config_(config),
      encoder_(encoder),
      sensorless_estimator_(sensorless_estimator),
      controller_(controller),
      fet_thermistor_(fet_thermistor),
      motor_thermistor_(motor_thermistor),
      motor_(motor),
      trap_traj_(trap),
      min_endstop_(min_endstop),
      max_endstop_(max_endstop),
      current_limiters_(make_array(
          static_cast<CurrentLimiter*>(&fet_thermistor),
          static_cast<CurrentLimiter*>(&motor_thermistor))),
      thermistors_(make_array(
          static_cast<ThermistorCurrentLimiter*>(&fet_thermistor),
          static_cast<ThermistorCurrentLimiter*>(&motor_thermistor)))
{
    encoder_.axis_ = this;
    sensorless_estimator_.axis_ = this;
    controller_.axis_ = this;
    fet_thermistor_.axis_ = this;
    motor_thermistor.axis_ = this;
    motor_.axis_ = this;
    trap_traj_.axis_ = this;
    min_endstop_.axis_ = this;
    max_endstop_.axis_ = this;
    decode_step_dir_pins();
    watchdog_feed();
}

Axis::LockinConfig_t Axis::default_calibration() {
    Axis::LockinConfig_t config;
    config.current = 10.0f;           // [A]
    config.ramp_time = 0.4f;          // [s]
    config.ramp_distance = 1 * M_PI;  // [rad]
    config.accel = 20.0f;     // [rad/s^2]
    config.vel = 40.0f; // [rad/s]
    config.finish_distance = 100.0f * 2.0f * M_PI;  // [rad]
    config.finish_on_vel = false;
    config.finish_on_distance = true;
    config.finish_on_enc_idx = true;
    return config;
}

Axis::LockinConfig_t Axis::default_sensorless() {
    Axis::LockinConfig_t config;
    config.current = 10.0f;           // [A]
    config.ramp_time = 0.4f;          // [s]
    config.ramp_distance = 1 * M_PI;  // [rad]
    config.accel = 200.0f;     // [rad/s^2]
    config.vel = 400.0f; // [rad/s]
    config.finish_distance = 100.0f;  // [rad]
    config.finish_on_vel = true;
    config.finish_on_distance = false;
    config.finish_on_enc_idx = false;
    return config;
}

static void step_cb_wrapper(void* ctx) {
    reinterpret_cast<Axis*>(ctx)->step_cb();
}


// @brief Sets up all components of the axis,
// such as gate driver and encoder hardware.
void Axis::setup() {
    motor_.setup();
}

static void run_state_machine_loop_wrapper(void* ctx) {
    reinterpret_cast<Axis*>(ctx)->run_state_machine_loop();
    reinterpret_cast<Axis*>(ctx)->thread_id_valid_ = false;
}

// @brief Starts run_state_machine_loop in a new thread
void Axis::start_thread() {
    osThreadDef(thread_def, run_state_machine_loop_wrapper, hw_config_.thread_priority, 0, stack_size_ / sizeof(StackType_t));
    thread_id_ = osThreadCreate(osThread(thread_def), this);
    thread_id_valid_ = true;
}

// @brief Unblocks the control loop thread.
// This is called from the current sense interrupt handler.
void Axis::signal_current_meas() {
    if (thread_id_valid_)
        osSignalSet(thread_id_, M_SIGNAL_PH_CURRENT_MEAS);
}

// @brief Blocks until a current measurement is completed
// @returns True on success, false otherwise
bool Axis::wait_for_current_meas() {
    return osSignalWait(M_SIGNAL_PH_CURRENT_MEAS, PH_CURRENT_MEAS_TIMEOUT).status == osEventSignal;
}

// step/direction interface
void Axis::step_cb() {
    if (step_dir_active_) {
        GPIO_PinState dir_pin = HAL_GPIO_ReadPin(dir_port_, dir_pin_);
        float dir = (dir_pin == GPIO_PIN_SET) ? 1.0f : -1.0f;
        controller_.input_pos_ += dir * config_.turns_per_step;
        controller_.input_pos_updated();
    }
};

void Axis::load_default_step_dir_pin_config(
        const AxisHardwareConfig_t& hw_config, Config_t* config) {
    config->step_gpio_pin = hw_config.step_gpio_pin;
    config->dir_gpio_pin = hw_config.dir_gpio_pin;
}

void Axis::load_default_can_id(const int& id, Config_t& config){
    config.can_node_id = id;
}

void Axis::decode_step_dir_pins() {
    step_port_ = get_gpio_port_by_pin(config_.step_gpio_pin);
    step_pin_ = get_gpio_pin_by_pin(config_.step_gpio_pin);
    dir_port_ = get_gpio_port_by_pin(config_.dir_gpio_pin);
    dir_pin_ = get_gpio_pin_by_pin(config_.dir_gpio_pin);
}

// @brief (de)activates step/dir input
void Axis::set_step_dir_active(bool active) {
    if (active) {
        // Set up the direction GPIO as input
        GPIO_InitTypeDef GPIO_InitStruct;
        GPIO_InitStruct.Pin = dir_pin_;
        GPIO_InitStruct.Mode = GPIO_MODE_INPUT;
        GPIO_InitStruct.Pull = GPIO_NOPULL;
        HAL_GPIO_Init(dir_port_, &GPIO_InitStruct);

        // Subscribe to rising edges of the step GPIO
        GPIO_subscribe(step_port_, step_pin_, GPIO_PULLDOWN, step_cb_wrapper, this);

        step_dir_active_ = true;
    } else {
        step_dir_active_ = false;

        // Unsubscribe from step GPIO
        GPIO_unsubscribe(step_port_, step_pin_);
    }
}

// @brief Do axis level checks and call subcomponent do_checks
// Returns true if everything is ok.
bool Axis::do_checks() {
    if (!brake_resistor_armed)
        error_ |= ERROR_BRAKE_RESISTOR_DISARMED;
    if ((current_state_ != AXIS_STATE_IDLE) && (motor_.armed_state_ == Motor::ARMED_STATE_DISARMED))
        // motor got disarmed in something other than the idle loop
        error_ |= ERROR_MOTOR_DISARMED;
    if (!(vbus_voltage >= odrv.config_.dc_bus_undervoltage_trip_level))
        error_ |= ERROR_DC_BUS_UNDER_VOLTAGE;
    if (!(vbus_voltage <= odrv.config_.dc_bus_overvoltage_trip_level))
        error_ |= ERROR_DC_BUS_OVER_VOLTAGE;

    // Sub-components should use set_error which will propegate to this error_
    for (ThermistorCurrentLimiter* thermistor : thermistors_) {
        thermistor->do_checks();
    }
    motor_.do_checks();
    // encoder_.do_checks();
    // sensorless_estimator_.do_checks();
    // controller_.do_checks();

    // Check for endstop presses
    if (min_endstop_.config_.enabled && min_endstop_.get_state() && !(current_state_ == AXIS_STATE_HOMING)) {
        error_ |= ERROR_MIN_ENDSTOP_PRESSED;
    } else if (max_endstop_.config_.enabled && max_endstop_.get_state() && !(current_state_ == AXIS_STATE_HOMING)) {
        error_ |= ERROR_MAX_ENDSTOP_PRESSED;
    }

    return check_for_errors();
}

// @brief Update all esitmators
bool Axis::do_updates() {
    // Sub-components should use set_error which will propegate to this error_
    for (ThermistorCurrentLimiter* thermistor : thermistors_) {
        thermistor->update();
    }
    encoder_.update();
    sensorless_estimator_.update();
    min_endstop_.update();
    max_endstop_.update();
    bool ret = check_for_errors();
    odCAN->send_heartbeat(this);
    return ret;
}

// @brief Feed the watchdog to prevent watchdog timeouts.
void Axis::watchdog_feed() {
    watchdog_current_value_ = get_watchdog_reset();
}

// @brief Check the watchdog timer for expiration. Also sets the watchdog error bit if expired.
bool Axis::watchdog_check() {
    if (!config_.enable_watchdog) return true;

    // explicit check here to ensure that we don't underflow back to UINT32_MAX
    if (watchdog_current_value_ > 0) {
        watchdog_current_value_--;
        return true;
    } else {
        error_ |= ERROR_WATCHDOG_TIMER_EXPIRED;
        return false;
    }
}

bool Axis::run_lockin_spin(const LockinConfig_t &lockin_config) {
    // Spiral up current for softer rotor lock-in
    lockin_state_ = LOCKIN_STATE_RAMP;
    float x = 0.0f;
    run_control_loop([&]() {
        float phase = wrap_pm_pi(lockin_config.ramp_distance * x);
        float I_mag = lockin_config.current * x;
        x += current_meas_period / lockin_config.ramp_time;
        if (!motor_.update(I_mag, phase, 0.0f))
            return false;
        return x < 1.0f;
    });
    
    // Spin states
    float distance = lockin_config.ramp_distance;
    float phase = wrap_pm_pi(distance);
    float vel = distance / lockin_config.ramp_time;

    // Function of states to check if we are done
    auto spin_done = [&](bool vel_override = false) -> bool {
        bool done = false;
        if (lockin_config.finish_on_vel || vel_override)
            done = done || std::abs(vel) >= std::abs(lockin_config.vel);
        if (lockin_config.finish_on_distance)
            done = done || std::abs(distance) >= std::abs(lockin_config.finish_distance);
        if (lockin_config.finish_on_enc_idx)
            done = done || encoder_.index_found_;
        return done;
    };

    // Accelerate
    lockin_state_ = LOCKIN_STATE_ACCELERATE;
    run_control_loop([&]() {
        vel += lockin_config.accel * current_meas_period;
        distance += vel * current_meas_period;
        phase = wrap_pm_pi(phase + vel * current_meas_period);

        if (!motor_.update(lockin_config.current, phase, vel))
            return false;
        return !spin_done(true); //vel_override to go to next phase
    });

    if (!encoder_.index_found_)
        encoder_.set_idx_subscribe(true);

    // Constant speed
    if (!spin_done()) {
        lockin_state_ = LOCKIN_STATE_CONST_VEL;
        vel = lockin_config.vel; // reset to actual specified vel to avoid small integration error
        run_control_loop([&]() {
            distance += vel * current_meas_period;
            phase = wrap_pm_pi(phase + vel * current_meas_period);

            if (!motor_.update(lockin_config.current, phase, vel))
                return false;
            return !spin_done();
        });
    }

    lockin_state_ = LOCKIN_STATE_INACTIVE;
    return check_for_errors();
}

// Note run_sensorless_control_loop and run_closed_loop_control_loop are very similar and differ only in where we get the estimate from.
bool Axis::run_sensorless_control_loop() {
    controller_.pos_estimate_linear_src_ = nullptr;
    controller_.pos_estimate_circular_src_ = nullptr;
    controller_.pos_estimate_valid_src_ = nullptr;
    controller_.vel_estimate_src_ = &sensorless_estimator_.vel_estimate_;
    controller_.vel_estimate_valid_src_ = &sensorless_estimator_.vel_estimate_valid_;

    run_control_loop([this](){
        // Note that all estimators are updated in the loop prefix in run_control_loop
        float torque_setpoint;
        if (!controller_.update(&torque_setpoint))
            return error_ |= ERROR_CONTROLLER_FAILED, false;
        if (!motor_.update(torque_setpoint, sensorless_estimator_.phase_, sensorless_estimator_.vel_estimate_))
            return false; // set_error should update axis.error_
        return true;
    });
    return check_for_errors();
}

bool Axis::run_closed_loop_control_loop() {
    if (!controller_.select_encoder(controller_.config_.load_encoder_axis)) {
        return error_ |= ERROR_CONTROLLER_FAILED, false;
    }

    // To avoid any transient on startup, we intialize the setpoint to be the current position
<<<<<<< HEAD
    // TODO: use circular src if in circular mode.
    controller_.pos_setpoint_ = *controller_.pos_estimate_linear_src_;
    controller_.input_pos_ = *controller_.pos_estimate_linear_src_;
=======
    // TODO: Also do this for circular position mode
    controller_.pos_setpoint_ = *controller_.pos_estimate_src_;
    controller_.input_pos_ = *controller_.pos_estimate_src_;
>>>>>>> 8c85d2fe

    // Avoid integrator windup issues
    controller_.vel_integrator_torque_ = 0.0f;

    set_step_dir_active(config_.enable_step_dir);
    run_control_loop([this](){
        // Note that all estimators are updated in the loop prefix in run_control_loop
        float torque_setpoint;
        if (!controller_.update(&torque_setpoint))
            return error_ |= ERROR_CONTROLLER_FAILED, false;

        float phase_vel = (2*M_PI) * encoder_.vel_estimate_ * motor_.config_.pole_pairs;
        if (!motor_.update(torque_setpoint, encoder_.phase_, phase_vel))
            return false; // set_error should update axis.error_

        return true;
    });
    set_step_dir_active(config_.enable_step_dir && config_.step_dir_always_on);
    return check_for_errors();
}


// Slowly drive in the negative direction at homing_speed until the min endstop is pressed
// When pressed, set the linear count to the offset (default 0), and then go to position 0
bool Axis::run_homing() {
    Controller::ControlMode stored_control_mode = controller_.config_.control_mode;
    Controller::InputMode stored_input_mode = controller_.config_.input_mode;

    // TODO: theoretically this check should be inside the update loop,
    // otherwise someone could disable the endstop while homing is in progress.
    if (!min_endstop_.config_.enabled) {
        return error_ |= ERROR_HOMING_WITHOUT_ENDSTOP, false;
    }

    controller_.config_.control_mode = Controller::CONTROL_MODE_VELOCITY_CONTROL;
    controller_.config_.input_mode = Controller::INPUT_MODE_VEL_RAMP;

    controller_.input_pos_ = 0.0f;
    controller_.input_pos_updated();
    controller_.input_vel_ = -controller_.config_.homing_speed;
    controller_.input_torque_ = 0.0f;

    homing_.is_homed = false;

    if (!controller_.select_encoder(controller_.config_.load_encoder_axis)) {
        return error_ |= ERROR_CONTROLLER_FAILED, false;
    }
    
    // To avoid any transient on startup, we intialize the setpoint to be the current position
    controller_.pos_setpoint_ = *controller_.pos_estimate_linear_src_;

    // Avoid integrator windup issues
    controller_.vel_integrator_torque_ = 0.0f;

    run_control_loop([this](){
        // Note that all estimators are updated in the loop prefix in run_control_loop
        float torque_setpoint;
        if (!controller_.update(&torque_setpoint))
            return error_ |= ERROR_CONTROLLER_FAILED, false;

        float phase_vel = (2*M_PI) * encoder_.vel_estimate_ * motor_.config_.pole_pairs;
        if (!motor_.update(torque_setpoint, encoder_.phase_, phase_vel))
            return false; // set_error should update axis.error_

        return !min_endstop_.get_state();
    });
    error_ &= ~ERROR_MIN_ENDSTOP_PRESSED; // clear this error since we deliberately drove into the endstop

    // pos_setpoint is the starting position for the trap_traj so we need to set it.
    controller_.pos_setpoint_ = min_endstop_.config_.offset;
    controller_.vel_setpoint_ = 0.0f;  // Change directions without decelerating

    // Set our current position in encoder counts to make control more logical
    encoder_.set_linear_count((int32_t)controller_.pos_setpoint_);

    controller_.config_.control_mode = Controller::CONTROL_MODE_POSITION_CONTROL;
    controller_.config_.input_mode = Controller::INPUT_MODE_TRAP_TRAJ;

    controller_.input_pos_ = 0.0f;
    controller_.input_pos_updated();
    controller_.input_vel_ = 0.0f;
    controller_.input_torque_ = 0.0f;

    run_control_loop([this](){
        // Note that all estimators are updated in the loop prefix in run_control_loop
        float torque_setpoint;
        if (!controller_.update(&torque_setpoint))
            return error_ |= ERROR_CONTROLLER_FAILED, false;

        float phase_vel = (2*M_PI) * encoder_.vel_estimate_ * motor_.config_.pole_pairs;
        if (!motor_.update(torque_setpoint, encoder_.phase_, phase_vel))
            return false; // set_error should update axis.error_

        return !controller_.trajectory_done_;
    });

    controller_.config_.control_mode = stored_control_mode;
    controller_.config_.input_mode = stored_input_mode;
    homing_.is_homed = true;

    return check_for_errors();
}

bool Axis::run_idle_loop() {
    // run_control_loop ignores missed modulation timing updates
    // if and only if we're in AXIS_STATE_IDLE
    safety_critical_disarm_motor_pwm(motor_);
    set_step_dir_active(config_.enable_step_dir && config_.step_dir_always_on);
    run_control_loop([this]() {
        return true;
    });
    return check_for_errors();
}

// Infinite loop that does calibration and enters main control loop as appropriate
void Axis::run_state_machine_loop() {

    // arm!
    motor_.arm();

    for (;;) {
        // Load the task chain if a specific request is pending
        if (requested_state_ != AXIS_STATE_UNDEFINED) {
            size_t pos = 0;
            if (requested_state_ == AXIS_STATE_STARTUP_SEQUENCE) {
                if (config_.startup_motor_calibration)
                    task_chain_[pos++] = AXIS_STATE_MOTOR_CALIBRATION;
                if (config_.startup_encoder_index_search && encoder_.config_.use_index)
                    task_chain_[pos++] = AXIS_STATE_ENCODER_INDEX_SEARCH;
                if (config_.startup_encoder_offset_calibration)
                    task_chain_[pos++] = AXIS_STATE_ENCODER_OFFSET_CALIBRATION;
                if (config_.startup_homing)
                    task_chain_[pos++] = AXIS_STATE_HOMING;
                if (config_.startup_closed_loop_control)
                    task_chain_[pos++] = AXIS_STATE_CLOSED_LOOP_CONTROL;
                else if (config_.startup_sensorless_control)
                    task_chain_[pos++] = AXIS_STATE_SENSORLESS_CONTROL;
                task_chain_[pos++] = AXIS_STATE_IDLE;
            } else if (requested_state_ == AXIS_STATE_FULL_CALIBRATION_SEQUENCE) {
                task_chain_[pos++] = AXIS_STATE_MOTOR_CALIBRATION;
                if (encoder_.config_.use_index)
                    task_chain_[pos++] = AXIS_STATE_ENCODER_INDEX_SEARCH;
                task_chain_[pos++] = AXIS_STATE_ENCODER_OFFSET_CALIBRATION;
                task_chain_[pos++] = AXIS_STATE_IDLE;
            } else if (requested_state_ != AXIS_STATE_UNDEFINED) {
                task_chain_[pos++] = requested_state_;
                task_chain_[pos++] = AXIS_STATE_IDLE;
            }
            task_chain_[pos++] = AXIS_STATE_UNDEFINED;  // TODO: bounds checking
            requested_state_ = AXIS_STATE_UNDEFINED;
            // Auto-clear any invalid state error
            error_ &= ~ERROR_INVALID_STATE;
        }

        // Note that current_state is a reference to task_chain_[0]

        // Run the specified state
        // Handlers should exit if requested_state != AXIS_STATE_UNDEFINED
        bool status;
        switch (current_state_) {
            case AXIS_STATE_MOTOR_CALIBRATION: {
                status = motor_.run_calibration();
            } break;

            case AXIS_STATE_ENCODER_INDEX_SEARCH: {
                if (!motor_.is_calibrated_)
                    goto invalid_state_label;
                if (encoder_.config_.idx_search_unidirectional && motor_.config_.direction==0)
                    goto invalid_state_label;

                status = encoder_.run_index_search();
            } break;

            case AXIS_STATE_ENCODER_DIR_FIND: {
                if (!motor_.is_calibrated_)
                    goto invalid_state_label;

                status = encoder_.run_direction_find();
            } break;

            case AXIS_STATE_HOMING: {
                status = run_homing();
            } break;

            case AXIS_STATE_ENCODER_OFFSET_CALIBRATION: {
                if (!motor_.is_calibrated_)
                    goto invalid_state_label;
                status = encoder_.run_offset_calibration();
            } break;

            case AXIS_STATE_LOCKIN_SPIN: {
                if (!motor_.is_calibrated_ || motor_.config_.direction==0)
                    goto invalid_state_label;
                status = run_lockin_spin(config_.general_lockin);
            } break;

            case AXIS_STATE_SENSORLESS_CONTROL: {
                if (!motor_.is_calibrated_ || motor_.config_.direction==0)
                        goto invalid_state_label;
                status = run_lockin_spin(config_.sensorless_ramp); // TODO: restart if desired
                if (status) {
                    // call to controller.reset() that happend when arming means that vel_setpoint
                    // is zeroed. So we make the setpoint the spinup target for smooth transition.
                    controller_.vel_setpoint_ = config_.sensorless_ramp.vel;
                    status = run_sensorless_control_loop();
                }
            } break;

            case AXIS_STATE_CLOSED_LOOP_CONTROL: {
                if (!motor_.is_calibrated_ || motor_.config_.direction==0)
                    goto invalid_state_label;
                if (!encoder_.is_ready_)
                    goto invalid_state_label;
                watchdog_feed();
                status = run_closed_loop_control_loop();
            } break;

            case AXIS_STATE_IDLE: {
                run_idle_loop();
                status = motor_.arm(); // done with idling - try to arm the motor
            } break;

            default:
            invalid_state_label:
                error_ |= ERROR_INVALID_STATE;
                status = false;  // this will set the state to idle
                break;
        }

        // If the state failed, go to idle, else advance task chain
        if (!status) {
            std::fill(task_chain_.begin(), task_chain_.end(), AXIS_STATE_UNDEFINED);
            current_state_ = AXIS_STATE_IDLE;
        } else {
            std::rotate(task_chain_.begin(), task_chain_.begin() + 1, task_chain_.end());
            task_chain_.back() = AXIS_STATE_UNDEFINED;
        }
    }
}<|MERGE_RESOLUTION|>--- conflicted
+++ resolved
@@ -320,15 +320,9 @@
     }
 
     // To avoid any transient on startup, we intialize the setpoint to be the current position
-<<<<<<< HEAD
     // TODO: use circular src if in circular mode.
     controller_.pos_setpoint_ = *controller_.pos_estimate_linear_src_;
     controller_.input_pos_ = *controller_.pos_estimate_linear_src_;
-=======
-    // TODO: Also do this for circular position mode
-    controller_.pos_setpoint_ = *controller_.pos_estimate_src_;
-    controller_.input_pos_ = *controller_.pos_estimate_src_;
->>>>>>> 8c85d2fe
 
     // Avoid integrator windup issues
     controller_.vel_integrator_torque_ = 0.0f;
