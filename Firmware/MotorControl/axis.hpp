#ifndef __AXIS_HPP
#define __AXIS_HPP

#ifndef __ODRIVE_MAIN_H
#error "This file should not be included directly. Include odrive_main.h instead."
#endif

class Axis {
public:
    enum Error_t {
        ERROR_NONE = 0x00,
        ERROR_INVALID_STATE = 0x01, //<! an invalid state was requested
        ERROR_DC_BUS_UNDER_VOLTAGE = 0x02,
        ERROR_DC_BUS_OVER_VOLTAGE = 0x04,
        ERROR_CURRENT_MEASUREMENT_TIMEOUT = 0x08,
        ERROR_BRAKE_RESISTOR_DISARMED = 0x10, //<! the brake resistor was unexpectedly disarmed
        ERROR_MOTOR_DISARMED = 0x20, //<! the motor was unexpectedly disarmed
        ERROR_MOTOR_FAILED = 0x40,
        ERROR_SENSORLESS_ESTIMATOR_FAILED = 0x80,
        ERROR_ENCODER_FAILED = 0x100,
        ERROR_CONTROLLER_FAILED = 0x200,
        ERROR_POS_CTRL_DURING_SENSORLESS = 0x400,
        ERROR_ESTOP_REQUESTED = 0x800
    };

    // Warning: Do not reorder these enum values.
    // The state machine uses ">" comparision on them.
    enum State_t {
        AXIS_STATE_UNDEFINED = 0,           //<! will fall through to idle
        AXIS_STATE_IDLE = 1,                //<! disable PWM and do nothing
        AXIS_STATE_STARTUP_SEQUENCE = 2, //<! the actual sequence is defined by the config.startup_... flags
        AXIS_STATE_FULL_CALIBRATION_SEQUENCE = 3,   //<! run all calibration procedures, then idle
        AXIS_STATE_MOTOR_CALIBRATION = 4,   //<! run motor calibration
        AXIS_STATE_SENSORLESS_CONTROL = 5,  //<! run sensorless control
        AXIS_STATE_ENCODER_INDEX_SEARCH = 6, //<! run encoder index search
        AXIS_STATE_ENCODER_OFFSET_CALIBRATION = 7, //<! run encoder offset calibration
        AXIS_STATE_CLOSED_LOOP_CONTROL = 8  //<! run closed loop control
    };

    struct Config_t {
        bool startup_motor_calibration = false;   //<! run motor calibration at startup, skip otherwise
        bool startup_encoder_index_search = false; //<! run encoder index search after startup, skip otherwise
                                                // this only has an effect if encoder.config.use_index is also true
        bool startup_encoder_offset_calibration = false; //<! run encoder offset calibration after startup, skip otherwise
        bool startup_closed_loop_control = false; //<! enable closed loop control after calibration/startup
        bool startup_sensorless_control = false; //<! enable sensorless control after calibration/startup
        bool enable_step_dir = false; //<! enable step/dir input after calibration
                                    //   For M0 this has no effect if enable_uart is true

        float counts_per_step = 2.0f;

        // Spinup settings
        float ramp_up_time = 0.4f;            // [s]
        float ramp_up_distance = 4 * M_PI;    // [rad]
        float spin_up_current = 10.0f;        // [A]
        float spin_up_acceleration = 400.0f;  // [rad/s^2]
        float spin_up_target_vel = 400.0f;    // [rad/s]

        uint8_t can_node_id = 0; // Both axes will have the same id to start
    };

    enum thread_signals {
        M_SIGNAL_PH_CURRENT_MEAS = 1u << 0
    };

    Axis(const AxisHardwareConfig_t& hw_config,
            Config_t& config,
            Encoder& encoder,
            SensorlessEstimator& sensorless_estimator,
            Controller& controller,
            Motor& motor,
            TrapezoidalTrajectory& trap);

    void setup();
    void start_thread();
    void signal_current_meas();
    bool wait_for_current_meas();

    void step_cb();
    void set_step_dir_enabled(bool enable);

    bool check_DRV_fault();
    bool check_PSU_brownout();
    bool do_checks();
    bool do_updates();
    float get_temp();


    // True if there are no errors
    bool inline check_for_errors() {
        return error_ == ERROR_NONE;
    }

    // @brief Runs the specified update handler at the frequency of the current measurements.
    //
    // The loop runs until one of the following conditions:
    //  - update_handler returns false
    //  - the current measurement times out
    //  - the health checks fail (brownout, driver fault line)
    //  - update_handler doesn't update the modulation timings in time
    //    This criterion is ignored if current_state is AXIS_STATE_IDLE
    //
    // If update_handler is going to update the motor timings, you must call motor.arm()
    // shortly before this function.
    //
    // If the function returns, it is guaranteed that error is non-zero, except if the cause
    // for the exit was a negative return value of update_handler or an external
    // state change request (requested_state != AXIS_STATE_DONT_CARE).
    // Under all exit conditions the motor is disarmed and the brake current set to zero.
    // Furthermore, if the update_handler does not set the phase voltages in time, they will
    // go to zero.
    //
    // @tparam T Must be a callable type that takes no arguments and returns a bool
    template<typename T>
    void run_control_loop(const T& update_handler) {
        while (requested_state_ == AXIS_STATE_UNDEFINED) {
            // look for errors at axis level and also all subcomponents
            bool checks_ok = do_checks();
            // Update all estimators
            // Note: updates run even if checks fail
            bool updates_ok = do_updates(); 
<<<<<<< HEAD
            if (!checks_ok || !updates_ok) 
                break;
            
=======
            
            if (!checks_ok || !updates_ok) {
                // It's not useful to quit idle since that is the safe action
                // Also leaving idle would rearm the motors
                if (current_state_ != AXIS_STATE_IDLE)
                    break;
            }

>>>>>>> 6dccfb28
            // Run main loop function, defer quitting for after wait
            // TODO: change arming logic to arm after waiting
            bool main_continue = update_handler();

            // Check we meet deadlines after queueing
            ++loop_counter_;

            // Wait until the current measurement interrupt fires
            if (!wait_for_current_meas()) {
                // maybe the interrupt handler is dead, let's be
                // safe and float the phases
                safety_critical_disarm_motor_pwm(motor_);
                update_brake_current();
                error_ |= ERROR_CURRENT_MEASUREMENT_TIMEOUT;
                break;
            }

            if (!main_continue)
                break;
        }
    }

    bool run_sensorless_spin_up();
    bool run_sensorless_control_loop();
    bool run_closed_loop_control_loop();
    bool run_idle_loop();

    void run_state_machine_loop();

    const AxisHardwareConfig_t& hw_config_;
    Config_t& config_;

    Encoder& encoder_;
    SensorlessEstimator& sensorless_estimator_;
    Controller& controller_;
    Motor& motor_;
    TrapezoidalTrajectory& trap_;

    osThreadId thread_id_;
    volatile bool thread_id_valid_ = false;

    // variables exposed on protocol
    Error_t error_ = ERROR_NONE;
    bool enable_step_dir_ = false; // auto enabled after calibration, based on config.enable_step_dir
    State_t requested_state_ = AXIS_STATE_STARTUP_SEQUENCE;
    State_t task_chain_[10] = { AXIS_STATE_UNDEFINED };
    State_t& current_state_ = task_chain_[0];
    uint32_t loop_counter_ = 0;
    uint32_t last_heartbeat_ = 0;

    // Communication protocol definitions
    auto make_protocol_definitions() {
        return make_protocol_member_list(
            make_protocol_property("error", &error_),
            make_protocol_property("enable_step_dir", &enable_step_dir_),
            make_protocol_ro_property("current_state", &current_state_),
            make_protocol_property("requested_state", &requested_state_),
            make_protocol_ro_property("loop_counter", &loop_counter_),
            make_protocol_object("config",
                make_protocol_property("startup_motor_calibration", &config_.startup_motor_calibration),
                make_protocol_property("startup_encoder_index_search", &config_.startup_encoder_index_search),
                make_protocol_property("startup_encoder_offset_calibration", &config_.startup_encoder_offset_calibration),
                make_protocol_property("startup_closed_loop_control", &config_.startup_closed_loop_control),
                make_protocol_property("startup_sensorless_control", &config_.startup_sensorless_control),
                make_protocol_property("enable_step_dir", &config_.enable_step_dir),
                make_protocol_property("counts_per_step", &config_.counts_per_step),
                make_protocol_property("ramp_up_time", &config_.ramp_up_time),
                make_protocol_property("ramp_up_distance", &config_.ramp_up_distance),
                make_protocol_property("spin_up_current", &config_.spin_up_current),
                make_protocol_property("spin_up_acceleration", &config_.spin_up_acceleration),
                make_protocol_property("spin_up_target_vel", &config_.spin_up_target_vel),
                make_protocol_property("can_node_id", &config_.can_node_id)
            ),
            make_protocol_function("get_temp", *this, &Axis::get_temp),
            make_protocol_object("motor", motor_.make_protocol_definitions()),
            make_protocol_object("controller", controller_.make_protocol_definitions()),
            make_protocol_object("encoder", encoder_.make_protocol_definitions()),
            make_protocol_object("sensorless_estimator", sensorless_estimator_.make_protocol_definitions()),
            make_protocol_object("trap_traj", trap_.make_protocol_definitions())
        );
    }
};


DEFINE_ENUM_FLAG_OPERATORS(Axis::Error_t)

#endif /* __AXIS_HPP */<|MERGE_RESOLUTION|>--- conflicted
+++ resolved
@@ -119,11 +119,6 @@
             // Update all estimators
             // Note: updates run even if checks fail
             bool updates_ok = do_updates(); 
-<<<<<<< HEAD
-            if (!checks_ok || !updates_ok) 
-                break;
-            
-=======
             
             if (!checks_ok || !updates_ok) {
                 // It's not useful to quit idle since that is the safe action
@@ -132,7 +127,6 @@
                     break;
             }
 
->>>>>>> 6dccfb28
             // Run main loop function, defer quitting for after wait
             // TODO: change arming logic to arm after waiting
             bool main_continue = update_handler();
