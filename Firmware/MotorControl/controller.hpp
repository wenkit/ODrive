--- conflicted
+++ resolved
@@ -44,41 +44,13 @@
         bool calib_anticogging = false;
         float calib_pos_threshold = 1.0f;
         float calib_vel_threshold = 1.0f;
-<<<<<<< HEAD
-        float cogging_ratio       = 1.0f;
-        bool enable               = true;
-=======
         float cogging_ratio = 1.0f;
         bool enable = true;
->>>>>>> 2a1d95db
     } Anticogging_t;
 
     struct Config_t {
         ControlMode_t control_mode = CTRL_MODE_POSITION_CONTROL;  //see: ControlMode_t
         InputMode_t input_mode = INPUT_MODE_PASSTHROUGH;  //see: InputMode_t
-<<<<<<< HEAD
-        float pos_gain = 20.0f;  // [(counts/s) / counts]
-        float vel_gain = 5.0f / 10000.0f;  // [A/(counts/s)]
-        // float vel_gain = 5.0f / 200.0f, // [A/(rad/s)] <sensorless example>
-        float vel_integrator_gain    = 10.0f / 10000.0f;  // [A/(counts/s * s)]
-        float vel_limit              = 20000.0f;          // [counts/s] Infinity to disable.
-        float vel_limit_tolerance    = 1.2f;              // ratio to vel_lim. Infinity to disable.
-        float vel_ramp_rate          = 10000.0f;          // [(counts/s) / s]
-        float current_ramp_rate      = 1.0f;              // A / sec
-        bool setpoints_in_cpr        = false;
-        float inertia                = 0.0f;     // [A/(count/s^2)]
-        float input_filter_bandwidth = 2.0f;     // [1/s]
-        float homing_speed           = 2000.0f;  // [counts/s]
-        Anticogging_t anticogging;
-        float gain_scheduling_width   = 10.0f;
-        bool enable_gain_scheduling   = false;
-        bool enable_vel_limit         = true;
-        bool enable_overspeed_error   = true;
-        bool enable_current_vel_limit = true; // enable velocity limit in current control mode (requires a valid velocity estimator)
-        uint8_t axis_to_mirror        = -1;
-        float mirror_ratio            = 1.0f;
-        uint8_t load_encoder_axis     = -1; // default depends on Axis number and is set in load_configuration()
-=======
         float pos_gain = 20.0f;                         // [(counts/s) / counts]
         float vel_gain = 5.0f / 10000.0f;               // [A/(counts/s)]
         // float vel_gain = 5.0f / 200.0f,              // [A/(rad/s)] <sensorless example>
@@ -100,7 +72,6 @@
         uint8_t axis_to_mirror = -1;
         float mirror_ratio = 1.0f;
         uint8_t load_encoder_axis = -1;                 // default depends on Axis number and is set in load_configuration()
->>>>>>> 2a1d95db
     };
 
     explicit Controller(Config_t& config);
@@ -146,10 +117,6 @@
 
     bool input_pos_updated_ = false;
     
-<<<<<<< HEAD
-    uint32_t traj_start_loop_count_ = 0;
-=======
->>>>>>> 2a1d95db
     bool trajectory_done_ = true;
 
     bool anticogging_valid_ = false;
