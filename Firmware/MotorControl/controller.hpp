--- conflicted
+++ resolved
@@ -53,13 +53,10 @@
         float vel_limit_tolerance = 1.2f;  // ratio to vel_lim. 0.0f to disable
         float vel_ramp_rate = 10000.0f;  // [(counts/s) / s]
         bool setpoints_in_cpr = false;
-<<<<<<< HEAD
         float inertia = 0.0f;      // [A/(count/s^2)]
         float input_filter_bandwidth = 2.0f; // [1/s]
         float homing_speed = 2000.0f;   // [counts/s]
-=======
         Anticogging_t anticogging;
->>>>>>> 301d68ad
     };
 
     explicit Controller(Config_t& config);
