--- conflicted
+++ resolved
@@ -190,15 +190,10 @@
                                  hw_configs[i].gate_driver_config,
                                  motor_configs[i]);
         TrapezoidalTrajectory *trap = new TrapezoidalTrajectory(trap_configs[i]);
-<<<<<<< HEAD
         Endstop *min_endstop = new Endstop(min_endstop_configs[i]);
         Endstop *max_endstop = new Endstop(max_endstop_configs[i]);
-        axes[i] = new Axis(hw_configs[i].axis_config, axis_configs[i],
+        axes[i] = new Axis(i, hw_configs[i].axis_config, axis_configs[i],
                 *encoder, *sensorless_estimator, *controller, *motor, *trap, *min_endstop, *max_endstop);
-=======
-        axes[i] = new Axis(i, hw_configs[i].axis_config, axis_configs[i],
-                *encoder, *sensorless_estimator, *controller, *motor, *trap);
->>>>>>> b7a830d5
     }
     
     // Start ADC for temperature measurements and user measurements
